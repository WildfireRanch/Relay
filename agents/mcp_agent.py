--- conflicted
+++ resolved
@@ -156,11 +156,7 @@
             handler = ROUTING_TABLE[role]
             log_event("mcp_dispatch", {"role": role})
             try:
-<<<<<<< HEAD
-                await handler(query=query, context=context, user_id=user_id)
-=======
                 routed_result = await handler(query=query, context=context, user_id=user_id)
->>>>>>> a7aba561
             except Exception as agent_exc:
                 log_event("mcp_agent_handler_error", {
                     "role": role,
