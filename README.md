--- conflicted
+++ resolved
@@ -43,7 +43,6 @@
 For full details, see [`/docs/PROJECT_SUMMARY.md`](./docs/PROJECT_SUMMARY.md)
 
 | Variable                 | Scope    | Purpose                                                    |
-<<<<<<< HEAD
 | ------------------------|----------|------------------------------------------------------------|
 | `ENV`                   | Backend  | `local`, `develop`, `main` for env-specific logic          |
 | `API_KEY`               | Backend  | Master API key for protected endpoints                     |
@@ -62,7 +61,6 @@
 | `NEXT_PUBLIC_API_KEY`  | Frontend | API key exposed to the browser                             |
 | `NEXT_PUBLIC_API_URL`  | Frontend | Backend root for all API calls                             |
 | `NEXT_PUBLIC_RELAY_KEY`| Frontend | Optional: UI config or dev-only usage                      |
-=======
 | ------------------------ | -------- | ---------------------------------------------------------- |
 | `ENV`                    | Backend  | `local`, `develop`, `main` for env-specific logic          |
 | `API_KEY`                | Backend  | Master API key for protected endpoints                     |
@@ -82,7 +80,6 @@
 | `NEXT_PUBLIC_API_KEY`    | Frontend | API key exposed to the browser                             |
 | `NEXT_PUBLIC_API_URL`    | Frontend | Backend root for all API calls                             |
 | `NEXT_PUBLIC_RELAY_KEY`  | Frontend | Optional: UI config or dev-only usage                      |
->>>>>>> f3937b32
 
 ---
 
@@ -125,7 +122,6 @@
 
 ## 🔎 Key Endpoints
 
-<<<<<<< HEAD
 | Path                           | Description                              | Auth Required            |
 |--------------------------------|------------------------------------------|--------------------------|
 | `/ask`                         | GPT Q&A with code+context                | ✅                        |
@@ -146,7 +142,6 @@
 | `/docs/generated/global_context.md`       | Manually curated global context               |
 | `/docs/generated/global_context.auto.md`  | Auto-generated from `/context/*.md`           |
 | `/docs/generated/relay_code_map.md`       | Live file + function snapshot from source     |
-=======
 | Path                      | Description                      | Auth Required            |
 | ------------------------- | -------------------------------- | ------------------------ |
 | `/ask`                    | GPT Q\&A with context            | ✅                        |
@@ -156,7 +151,6 @@
 | `/control/queue_action`   | Queue agent suggestion           | ✅                        |
 | `/control/approve_action` | Approve queued action            | ✅                        |
 | `/admin/reindex`          | Manual rebuild of semantic index | ✅ (`ENABLE_ADMIN_TOOLS`) |
->>>>>>> f3937b32
 
 ---
 
