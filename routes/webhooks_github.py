--- conflicted
+++ resolved
@@ -1,4 +1,3 @@
-<<<<<<< HEAD
 # ──────────────────────────────────────────────────────────────────────────────
 # File: routes/webhooks_github.py
 # Purpose: Verified, hardened GitHub webhook intake with background dispatch
@@ -27,17 +26,6 @@
 
 from fastapi import APIRouter, Request, HTTPException, BackgroundTasks, Response
 from starlette.requests import ClientDisconnect
-=======
-# File: routes/webhooks_github.py
-# Purpose: GitHub webhook endpoint with GET probe and HMAC verification
-
-import os
-import hmac
-import hashlib
-import json
-import logging
-from fastapi import APIRouter, Request, HTTPException
->>>>>>> 6d0875bd
 
 router = APIRouter(prefix="/webhooks", tags=["webhooks"])
 log = logging.getLogger("webhooks.github")
@@ -151,7 +139,6 @@
     raise HTTPException(status_code=400, detail="Missing signature header")
 
 
-<<<<<<< HEAD
 def _extract_fenced_block(text: str, lang_hint: str = "") -> Optional[str]:
     """
     Extract first ```<lang> fenced code block body. Returns None if none found.
@@ -175,14 +162,10 @@
 
 # ────────────────────────── Probes ──────────────────────────
 
-=======
-# ── Probe endpoint for curl tests ────────────────────────────────────────────
->>>>>>> 6d0875bd
 @router.get("/github")
 async def github_probe():
     return {"ok": True, "msg": "GitHub webhook endpoint is up (GET probe)"}
 
-<<<<<<< HEAD
 
 @router.get("/github/debug")
 async def github_debug():
@@ -196,29 +179,9 @@
 
 
 # ────────────────────────── Route (POST) ──────────────────────────
-=======
-# ── Signature verification helper ───────────────────────────────────────────
-def verify_signature(sig_hdr: str | None, body: bytes, secret: str):
-    if not secret:
-        raise HTTPException(500, "Webhook secret not configured")
-    if not sig_hdr:
-        raise HTTPException(400, "Missing signature")
-
-    expected = "sha256=" + hmac.new(secret.encode(), body, hashlib.sha256).hexdigest()
-
-    # Optional debug logging
-    if os.getenv("WEBHOOK_DEBUG", "").lower() in ("1", "true", "yes"):
-        logging.info(f"Webhook sig header: {sig_hdr}")
-        logging.info(f"Webhook sig expected: {expected}")
-
-    # Constant-time comparison
-    if not hmac.compare_digest(expected, sig_hdr):
-        raise HTTPException(401, "Bad signature")
->>>>>>> 6d0875bd
 
 # ── Main webhook handler ─────────────────────────────────────────────────────
 @router.post("/github")
-<<<<<<< HEAD
 async def github(req: Request, bg: BackgroundTasks):
     """
     Hardened webhook ingress:
@@ -321,25 +284,4 @@
     repo = p.get("repository", {}).get("full_name")
     ref = p.get("ref", "")
     data = {"repo": repo, "ref": ref, "delivery": delivery}
-    _append_event_log({"event": "push", **data})
-=======
-async def github_webhook(req: Request):
-    secret = os.getenv("GITHUB_WEBHOOK_SECRET", "")
-    body = await req.body()
-
-    # Verify signature before doing any work
-    verify_signature(req.headers.get("X-Hub-Signature-256"), body, secret)
-
-    event = req.headers.get("X-GitHub-Event", "unknown")
-
-    try:
-        payload = json.loads(body.decode("utf-8") or "{}")
-    except json.JSONDecodeError:
-        raise HTTPException(400, "Invalid JSON payload")
-
-    # TODO: log to memory system / ActionQueue integration
-    logging.info(f"Received GitHub event: {event}")
-    # Example: logging.debug(json.dumps(payload, indent=2))
-
-    return {"ok": True, "event": event}
->>>>>>> 6d0875bd
+    _append_event_log({"event": "push", **data})