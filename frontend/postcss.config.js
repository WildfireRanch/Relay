// postcss.config.mjs
export default {
  plugins: {

    "@tailwindcss/postcss": {},
    autoprefixer: {},
  },
}
    tailwindcss: {},
<<<<<<< HEAD
    autoprefixer: {}
  }
};
=======
    autoprefixer: {},
  },
};
>>>>>>> 12910a6c
<|MERGE_RESOLUTION|>--- conflicted
+++ resolved
@@ -7,12 +7,6 @@
   },
 }
     tailwindcss: {},
-<<<<<<< HEAD
     autoprefixer: {}
   }
 };
-=======
-    autoprefixer: {},
-  },
-};
->>>>>>> 12910a6c
